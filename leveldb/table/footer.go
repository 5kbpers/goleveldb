// Copyright (c) 2012, Suryandaru Triandana <syndtr@gmail.com>
// All rights reserved.
//
// Use of this source code is governed by a BSD-style license that can be
// found in the LICENSE file.

// This LevelDB Go implementation is based on LevelDB C++ implementation.
// Which contains the following header:
//   Copyright (c) 2011 The LevelDB Authors. All rights reserved.
//   Use of this source code is governed by a BSD-style license that can be
//   found in the LEVELDBCPP_LICENSE file. See the LEVELDBCPP_AUTHORS file
//   for names of contributors.

package table

import (
	"bytes"
	"encoding/binary"
	"github.com/syndtr/goleveldb/leveldb/errors"
	"io"
<<<<<<< HEAD
=======

	"leveldb/errors"
>>>>>>> a7e0161d
)

// The magic was picked by running
//    echo http://code.google.com/p/leveldb/ | sha1sum
// and taking the leading 64 bits.
const magic uint64 = 0xdb4775248b80fb57

var magicBytes []byte

const (
	handlesSize = binary.MaxVarintLen64 * 2 * 2
	magicSize   = 8
	footerSize  = handlesSize + magicSize
)

func init() {
	magicBytes = make([]byte, magicSize)
	binary.LittleEndian.PutUint32(magicBytes, uint32(magic&0xffffffff))
	binary.LittleEndian.PutUint32(magicBytes[4:], uint32(magic>>32))
}

func writeFooter(w io.Writer, mi, ii *bInfo) (n int, err error) {
	buf := make([]byte, binary.MaxVarintLen64*2*2)
	i := mi.encodeTo(buf)
	ii.encodeTo(buf[i:])
	_, err = w.Write(buf)
	if err != nil {
		return
	}
	_, err = w.Write(magicBytes)
	if err != nil {
		return
	}
	return len(buf) + len(magicBytes), nil
}

func readFooter(r io.ReaderAt, size uint64) (mi, ii *bInfo, err error) {
	if size < uint64(footerSize) {
		err = errors.ErrInvalid("file is too short to be an sstable")
		return
	}

	buf := make([]byte, footerSize)
	n, err := r.ReadAt(buf, int64(size)-footerSize)
	if err != nil {
		return
	}

	if bytes.Compare(buf[handlesSize:], magicBytes) != 0 {
		err = errors.ErrInvalid("not an sstable (bad magic number)")
		return
	}

	mi = new(bInfo)
	n, err = mi.decodeFrom(buf)
	if err != nil {
		return
	}

	ii = new(bInfo)
	n, err = ii.decodeFrom(buf[n:])
	if err != nil {
		return
	}

	return
}<|MERGE_RESOLUTION|>--- conflicted
+++ resolved
@@ -16,13 +16,9 @@
 import (
 	"bytes"
 	"encoding/binary"
+	"io"
+
 	"github.com/syndtr/goleveldb/leveldb/errors"
-	"io"
-<<<<<<< HEAD
-=======
-
-	"leveldb/errors"
->>>>>>> a7e0161d
 )
 
 // The magic was picked by running
