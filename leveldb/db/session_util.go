--- conflicted
+++ resolved
@@ -15,16 +15,11 @@
 
 import (
 	"fmt"
-<<<<<<< HEAD
+	"sync/atomic"
+	"unsafe"
+
 	"github.com/syndtr/goleveldb/leveldb/desc"
 	"github.com/syndtr/goleveldb/leveldb/log"
-=======
->>>>>>> a7e0161d
-	"sync/atomic"
-	"unsafe"
-
-	"leveldb/desc"
-	"leveldb/log"
 )
 
 // logging
